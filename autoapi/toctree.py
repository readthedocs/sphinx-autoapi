--- conflicted
+++ resolved
@@ -21,14 +21,7 @@
                                 anchorname='#' + anchor, *[nodes.Text(text, text)])
     para = addnodes.compact_paragraph('', '', reference)
     ret_list = nodes.list_item('', para)
-<<<<<<< HEAD
-
     return nodes.bullet_list('', ret_list) if bullet else ret_list
-=======
-    if not bullet:
-        return ret_list
-    return nodes.bullet_list('', ret_list)
->>>>>>> 0bd813db
 
 
 def _traverse_parent(node, objtypes):
