--- conflicted
+++ resolved
@@ -274,11 +274,7 @@
             for obj in self.create_class(data, options=options):
                 self.add_object(obj)
 
-<<<<<<< HEAD
     def create_class(self, data, options=None, **kwargs):
-=======
-    def create_class(self, data, options=None, path=None, **kwargs):
->>>>>>> d6769a21
         '''
         Create class object.
 
