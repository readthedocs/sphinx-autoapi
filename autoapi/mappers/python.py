import sys
import os
import textwrap
import ast
import tokenize as tk
from collections import defaultdict

from pydocstyle import parser

from .base import PythonMapperBase, SphinxMapperBase
from ..utils import slugify

if sys.version_info < (3,):
    from itertools import izip_longest as zip_longest
else:
    from itertools import zip_longest


class PythonSphinxMapper(SphinxMapperBase):

    """Auto API domain handler for Python

    Parses directly from Python files.

    :param app: Sphinx application passed in as part of the extension
    """

    def load(self, patterns, dirs, ignore=None):
        """Load objects from the filesystem into the ``paths`` dictionary

        Also include an attribute on the object, ``relative_path`` which is the
        shortened, relative path the package/module
        """
        for dir_ in dirs:
            for path in self.find_files(patterns=patterns, dirs=[dir_], ignore=ignore):
                data = self.read_file(path=path)
                data.relative_path = os.path.relpath(path, dir_)
                if data:
                    self.paths[path] = data

    def read_file(self, path, **kwargs):
        """Read file input into memory, returning deserialized objects

        :param path: Path of file to read
        """
        try:
            parsed_data = ParserExtra()(open(path), path)
            return parsed_data
        except (IOError, TypeError, ImportError):
            self.app.warn('Error reading file: {0}'.format(path))
        return None

<<<<<<< HEAD
    def create_class(self, data, options=None, **kwargs):
=======
    def map(self, options=None):
        super(PythonSphinxMapper, self).map(options)

        parents = {obj.name: obj for obj in self.objects.values()}
        for obj in self.objects.values():
            parent_name = obj.name.rsplit('.', 1)[0]
            if parent_name in parents and parent_name != obj.name:
                parent = parents[parent_name]
                attr = 'sub{}s'.format(obj.type)
                getattr(parent, attr).append(obj)

        for obj in self.objects.values():
            obj.submodules.sort()
            obj.subpackages.sort()

    def create_class(self, data, options=None, path=None, **kwargs):
>>>>>>> 782bd2c6
        """Create a class from the passed in data

        :param data: dictionary data of pydocstyle output
        """
        obj_map = dict((cls.type, cls) for cls
                       in [PythonClass, PythonFunction, PythonModule,
                           PythonMethod, PythonPackage])
        try:
            cls = obj_map[data.kind]
        except KeyError:
            self.app.warn("Unknown type: %s" % data.kind)
        else:
            obj = cls(data, jinja_env=self.jinja_env,
                      options=self.app.config.autoapi_options, **kwargs)
            for child_data in data.children:
                for child_obj in self.create_class(child_data, options=options,
                                                   **kwargs):
                    obj.children.append(child_obj)
            yield obj

    def _output_top_rst(self, root):
        # Render Top Index
        top_level_index = os.path.join(root, 'index.rst')
        pages = [obj for obj in self.objects.values() if '.' not in obj.name]
        with open(top_level_index, 'w+') as top_level_file:
            content = self.jinja_env.get_template('index.rst')
            top_level_file.write(content.render(pages=pages))


class PythonPythonMapper(PythonMapperBase):

    language = 'python'
    is_callable = False

    def __init__(self, obj, **kwargs):
        super(PythonPythonMapper, self).__init__(obj, **kwargs)

        self.name = self._get_full_name(obj)
        self.id = slugify(self.name)

        # Optional
        self.children = []
        self.args = []
        if self.is_callable:
            self.args = self._get_arguments(obj)
        self.docstring = obj.docstring
        if getattr(obj, 'parent'):
            self.inheritance = [obj.parent.name]
        else:
            self.inheritance = []

        # For later
        self.item_map = defaultdict(list)

    @property
    def is_undoc_member(self):
        return bool(self.docstring)

    @property
    def is_private_member(self):
        return not self.obj.is_public

    @property
    def is_special_member(self):
        return (
            (isinstance(self.obj, parser.Method) and self.obj.is_magic) or
            (self.obj.name.startswith('__') and self.obj.name.endswith('__'))
        )

    @property
    def display(self):
        if self.is_undoc_member and 'undoc-members' not in self.options:
            return False
        if self.is_private_member and 'private-members' not in self.options:
            return False
        if self.is_special_member and 'special-members' not in self.options:
            return False
        return True

    @staticmethod
    def _get_full_name(obj):
        """Recursively build the full name of the object from pydocstyle

        Uses an additional attribute added to the object, ``relative_path``.
        This is the shortened path of the object name, if the object is a
        package or module.

        :param obj: pydocstyle object, as returned from Parser()
        :returns: Dotted name of object
        :rtype: str
        """

        def _inner(obj, parts=None):
            if parts is None:
                parts = []
            obj_kind = obj.kind
            obj_name = obj.name
            if obj_kind == 'module':
                obj_name = getattr(obj, 'relative_path', None) or obj.name
                obj_name = obj_name.replace('/', '.')
                ext = '.py'
                if obj_name.endswith(ext):
                    obj_name = obj_name[:-len(ext)]
            elif obj_kind == 'package':
                obj_name = getattr(obj, 'relative_path', None) or obj.name
                exts = ['/__init__.py', '.py']
                for ext in exts:
                    if obj_name.endswith(ext):
                        obj_name = obj_name[:-len(ext)]
                obj_name = obj_name.replace('/', '.')
            parts.insert(0, obj_name)
            try:
                return _inner(obj.parent, parts)
            except AttributeError:
                pass
            return parts

        return '.'.join(_inner(obj))

    @staticmethod
    def _get_arguments(obj):
        """Get arguments from a pydocstyle object

        :param obj: pydocstyle object, as returned from Parser()
        :returns: list of argument or argument and value pairs
        :rtype: list
        """
        arguments = []
        source = textwrap.dedent(obj.source)
        # Bare except here because AST parsing can throw any number of
        # exceptions, including SyntaxError
        try:
            parsed = ast.parse(source)
        except Exception as e:  # noqa
            print("Error parsing AST: %s" % str(e))
            return []
        parsed_args = parsed.body[0].args
        arg_names = [arg.id if sys.version_info < (3,) else arg.arg
                     for arg in parsed_args.args]

        # Get defaults for display based on AST node type
        arg_defaults = []
        pydocstyle_map = {
            ast.Name: 'id',
            ast.Num: 'n',
            ast.Str: lambda obj: '"{0}"'.format(obj.s),
            # Call function name can be an `Attribute` or `Name` node, make sure
            # we're using the correct attribute for the id
            ast.Call: lambda obj: (obj.func.id if isinstance(obj.func, ast.Name)
                                   else obj.func.attr),
            # TODO these require traversal into the AST nodes. Add this for more
            # complete argument parsing, or handle with a custom AST traversal.
            ast.List: lambda _: 'list',
            ast.Tuple: lambda _: 'tuple',
            ast.Set: lambda _: 'set',
            ast.Dict: lambda _: 'dict',
        }
        if sys.version_info >= (3,):
            pydocstyle_map.update({
                ast.NameConstant: 'value',
            })

        for value in parsed_args.defaults:
            default = None
            try:
                default = pydocstyle_map[type(value)](value)
            except TypeError:
                default = getattr(value, pydocstyle_map[type(value)])
            except KeyError:
                pass
            if default is None:
                default = 'None'
            arg_defaults.append(default)

        # Apply defaults padded to the end of the longest list. AST returns
        # argument defaults as a short array that applies to the end of the list
        # of arguments
        for (name, default) in zip_longest(reversed(arg_names),
                                           reversed(arg_defaults)):
            arg = name
            if default is not None:
                arg = '{0}={1}'.format(name, default)
            arguments.insert(0, arg)

        # Add *args and **kwargs
        if parsed_args.vararg:
            arguments.append('*{0}'.format(
                parsed_args.vararg
                if sys.version_info < (3, 3)
                else parsed_args.vararg.arg
            ))
        if parsed_args.kwarg:
            arguments.append('**{0}'.format(
                parsed_args.kwarg
                if sys.version_info < (3, 3)
                else parsed_args.kwarg.arg
            ))

        return arguments

    @property
    def summary(self):
        for line in self.docstring.splitlines():
            line = line.strip()
            if line:
                return line

        return ''


class PythonFunction(PythonPythonMapper):
    type = 'function'
    is_callable = True
    ref_directive = 'func'


class PythonMethod(PythonPythonMapper):
    type = 'method'
    is_callable = True
    ref_directive = 'meth'


class TopLevelPythonPythonMapper(PythonPythonMapper):
    top_level_object = True
    ref_directive = 'mod'

    def __init__(self, obj, **kwargs):
        super(TopLevelPythonPythonMapper, self).__init__(obj, **kwargs)

        self.subpackages = []
        self.submodules = []

    def _children_of_type(self, type_):
        return list(child for child in self.children if child.type == type_)

    @property
    def functions(self):
        return self._children_of_type('function')

    @property
    def methods(self):
        return self._children_of_type('method')

    @property
    def classes(self):
        return self._children_of_type('class')


class PythonModule(TopLevelPythonPythonMapper):
    type = 'module'


class PythonPackage(TopLevelPythonPythonMapper):
    type = 'package'


class PythonClass(PythonPythonMapper):
    type = 'class'


# Parser
class ParserExtra(parser.Parser):

    """Extend Parser object to provide customized return"""

    def parse_object_identifier(self):
        """Parse object identifier"""
        assert self.current.kind == tk.NAME
        identifier = ''
        while True:
            is_identifier = (
                self.current.kind == tk.NAME or
                (
                    self.current.kind == tk.OP and
                    self.current.value == '.'
                )
            )
            if is_identifier:
                identifier += self.current.value
                self.stream.move()
            else:
                break
        return identifier

    def parse_string(self):
        """Clean up STRING nodes"""
        val = self.current.value
        self.consume(tk.STRING)
        return val.lstrip('\'"').rstrip('\'"')

    def parse_number(self):
        """Parse a NUMBER node to either a ``float`` or ``int``"""
        val = self.current.value
        self.consume(tk.NUMBER)
        normalized_val = float(val)
        try:
            normalized_val = int(val)
        except ValueError:
            pass
        return normalized_val

    def parse_iterable(self):
        """Recursively parse an iterable object

        This will return a local representation of the parsed data, except for
        NAME nodes. This does not currently attempt to perform lookup on the
        object names defined in an iterable.

        This is mostly a naive implementation and won't handle complex
        structures. This is only currently meant to parse simple iterables, such
        as ``__all__`` and class parent classes on class definition.
        """
        content = None
        is_list = True
        while self.current is not None:
            if self.current.kind == tk.STRING:
                content.append(self.parse_string())
            elif self.current.kind == tk.NUMBER:
                content.append(self.parse_number())
            elif self.current.kind == tk.NAME:
                # Handle generators
                if self.current.value == 'for' and not content:
                    is_list = False
                # TODO this is dropped for now, but will can be handled with an
                # object lookup in the future, if we decide to track assignment.
                # content.append(self.parse_object_identifier())
                self.stream.move()
            elif self.current.kind == tk.OP and self.current.value in '[(':
                if content is None:
                    content = []
                    self.stream.move()
                else:
                    content.append(self.parse_iterable())
                continue
            elif self.current.kind == tk.OP and self.current.value in '])':
                self.stream.move()
                if is_list:
                    return content
                # Discard generator because we can't do anything with them
                return []
            else:
                self.stream.move()

    def parse_docstring(self):
        """Clean up object docstring"""
        docstring = super(ParserExtra, self).parse_docstring()
        if not docstring:
            docstring = ''
        docstring = textwrap.dedent(docstring)
        docstring = docstring.replace("'''", '').replace('"""', '')
        return docstring

    def parse_all(self):
        """Parse __all__ assignment

        This differs from the default __all__ assignment processing by:

         * Accepting multiple __all__ assignments
         * Doesn't throw exceptions on edge cases
         * Parses NAME nodes (but throws them out for now
        """
        assert self.current.value == '__all__'
        self.consume(tk.NAME)
        if self.current.kind != tk.OP or self.current.value not in ['=', '+=']:
            return
        assign_op = self.current.value
        self.consume(tk.OP)

        if self.all is None:
            self.all = []

        all_content = []
        # Support [], [] + [], and [] + foo.__all__ by iterating of list
        # assignments
        while True:
            if self.current.kind == tk.OP and self.current.value in '([':
                content = self.parse_iterable()
                all_content.extend(content)
            elif self.current.kind == tk.NAME:
                name = self.parse_object_identifier()
                # TODO Skip these for now. In the future, this name should be
                # converted to an object that will be resolved after we've
                # parsed at a later stage in the mapping process.
                # all_content.append(name)
            if self.current.kind == tk.OP and self.current.value == '+':
                self.stream.move()
            else:
                break

        if assign_op == '=':
            self.all = all_content
        elif assign_op == '+=':
            self.all += all_content<|MERGE_RESOLUTION|>--- conflicted
+++ resolved
@@ -50,9 +50,6 @@
             self.app.warn('Error reading file: {0}'.format(path))
         return None
 
-<<<<<<< HEAD
-    def create_class(self, data, options=None, **kwargs):
-=======
     def map(self, options=None):
         super(PythonSphinxMapper, self).map(options)
 
@@ -69,7 +66,6 @@
             obj.subpackages.sort()
 
     def create_class(self, data, options=None, path=None, **kwargs):
->>>>>>> 782bd2c6
         """Create a class from the passed in data
 
         :param data: dictionary data of pydocstyle output
