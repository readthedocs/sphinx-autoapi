[tox]
envlist =
    py{27,34,35,36}-sphinx{13,14,15,16}
    lint
    docs

[travis]
python =
    2.7: py27
    3.4: py34
    3.5: py35
    3.6: py36

[testenv]
setenv =
    LANG=C
deps = -r{toxinidir}/requirements.txt
    pytest
    mock
    sphinx13: Sphinx<1.4
    sphinx14: Sphinx<1.5
    sphinx15: Sphinx<1.6
    sphinx16: Sphinx<1.7
commands =
    py.test {posargs}

[testenv:docs]
deps =
<<<<<<< HEAD
    Sphinx>=1.6
=======
    Sphinx>=1.6,<=1.7
>>>>>>> d6769a21
    sphinx_rtd_theme
changedir = {toxinidir}/docs
commands =
    sphinx-build -b html -d {envtmpdir}/doctrees .  {envtmpdir}/html

[testenv:lint]
deps =
    prospector
commands =
    prospector \
    --profile-path={toxinidir} \
    --profile=prospector \
    --die-on-tool-error {posargs}<|MERGE_RESOLUTION|>--- conflicted
+++ resolved
@@ -26,11 +26,7 @@
 
 [testenv:docs]
 deps =
-<<<<<<< HEAD
-    Sphinx>=1.6
-=======
     Sphinx>=1.6,<=1.7
->>>>>>> d6769a21
     sphinx_rtd_theme
 changedir = {toxinidir}/docs
 commands =
